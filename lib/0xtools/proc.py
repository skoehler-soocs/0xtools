--- conflicted
+++ resolved
@@ -349,10 +349,6 @@
   , syscall_name_to_id['epoll_wait']        
   , syscall_name_to_id['ioctl']             
   , syscall_name_to_id['accept']            
-<<<<<<< HEAD
-  , syscall_name_to_id['accept4']            
-  , syscall_name_to_id['fstat']            
-=======
   , syscall_name_to_id['accept4']         
   , syscall_name_to_id['getdents']        
   , syscall_name_to_id['getdents64']      
@@ -367,7 +363,6 @@
   , syscall_name_to_id['pwritev']
   , syscall_name_to_id['preadv2']
   , syscall_name_to_id['pwritev2']
->>>>>>> bd8b6d14
 ])
 
 special_fds = { 0:'(stdin) ', 1:'(stdout)', 2:'(stderr)' }
